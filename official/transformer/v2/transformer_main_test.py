# Copyright 2018 The TensorFlow Authors. All Rights Reserved.
#
# Licensed under the Apache License, Version 2.0 (the "License");
# you may not use this file except in compliance with the License.
# You may obtain a copy of the License at
#
#     http://www.apache.org/licenses/LICENSE-2.0
#
# Unless required by applicable law or agreed to in writing, software
# distributed under the License is distributed on an "AS IS" BASIS,
# WITHOUT WARRANTIES OR CONDITIONS OF ANY KIND, either express or implied.
# See the License for the specific language governing permissions and
# limitations under the License.
# ==============================================================================
"""Test Transformer model."""

from __future__ import absolute_import
from __future__ import division
from __future__ import print_function

import os
import re
import unittest

from absl import flags
from absl.testing import flagsaver
import tensorflow as tf

from official.transformer.v2 import misc
from official.transformer.v2 import transformer_main as tm
<<<<<<< HEAD
from tensorflow.python.eager import context
=======
from official.utils.misc import keras_utils

from tensorflow.python.eager import context # pylint: disable=ungrouped-imports
>>>>>>> 1fb34e76

FLAGS = flags.FLAGS
FIXED_TIMESTAMP = 'my_time_stamp'
WEIGHT_PATTERN = re.compile(r'weights-epoch-.+\.hdf5')


def _generate_file(filepath, lines):
  with open(filepath, 'w') as f:
    for l in lines:
      f.write('{}\n'.format(l))


class TransformerTaskTest(tf.test.TestCase):
  local_flags = None

  def setUp(self):
    temp_dir = self.get_temp_dir()
    if TransformerTaskTest.local_flags is None:
      misc.define_transformer_flags()
      # Loads flags, array cannot be blank.
      flags.FLAGS(['foo'])
      TransformerTaskTest.local_flags = flagsaver.save_flag_values()
    else:
      flagsaver.restore_flag_values(TransformerTaskTest.local_flags)
    FLAGS.model_dir = os.path.join(temp_dir, FIXED_TIMESTAMP)
    FLAGS.param_set = 'tiny'
    FLAGS.use_synthetic_data = True
    FLAGS.steps_between_evals = 1
    FLAGS.train_steps = 2
    FLAGS.validation_steps = 1
    FLAGS.batch_size = 8
    FLAGS.num_gpus = 1
    FLAGS.distribution_strategy = 'off'
    FLAGS.dtype = 'fp32'
    self.model_dir = FLAGS.model_dir
    self.temp_dir = temp_dir
    self.vocab_file = os.path.join(temp_dir, 'vocab')
    self.vocab_size = misc.get_model_params(FLAGS.param_set, 0)['vocab_size']
    self.bleu_source = os.path.join(temp_dir, 'bleu_source')
    self.bleu_ref = os.path.join(temp_dir, 'bleu_ref')
    self.orig_policy = tf.keras.mixed_precision.experimental.global_policy()

  def tearDown(self):
    tf.keras.mixed_precision.experimental.set_policy(self.orig_policy)

  def _assert_exists(self, filepath):
    self.assertTrue(os.path.exists(filepath))

  def test_train_no_dist_strat(self):
    FLAGS.distribution_strategy = 'off'
    t = tm.TransformerTask(FLAGS)
    t.train()

  @unittest.skipUnless(keras_utils.is_v2_0(), 'TF 2.0 only test.')
  def test_train_static_batch(self):
    FLAGS.distribution_strategy = 'one_device'
    FLAGS.static_batch = True
    t = tm.TransformerTask(FLAGS)
    t.train()

<<<<<<< HEAD
  def test_train_dist_strat(self):
=======
  @unittest.skipUnless(tf.test.is_built_with_cuda(), 'requires GPU')
  @unittest.skipUnless(keras_utils.is_v2_0(), 'TF 2.0 only test.')
  def test_train_1_gpu_with_dist_strat(self):
>>>>>>> 1fb34e76
    FLAGS.distribution_strategy = 'one_device'
    t = tm.TransformerTask(FLAGS)
    t.train()

<<<<<<< HEAD
  @unittest.skipUnless(
      tf.test.is_built_with_cuda() and context.num_gpus() >= 2,
      'requires 2 GPUs')
=======
  @unittest.skipUnless(tf.test.is_built_with_cuda(), 'requires GPU')
  @unittest.skipUnless(keras_utils.is_v2_0(), 'TF 2.0 only test.')
>>>>>>> 1fb34e76
  def test_train_2_gpu(self):
    if context.num_gpus() < 2:
      self.skipTest(
          '{} GPUs are not available for this test. {} GPUs are available'.
          format(2, context.num_gpus()))
    FLAGS.distribution_strategy = 'mirrored'
    FLAGS.num_gpus = 2
    FLAGS.param_set = 'base'
    t = tm.TransformerTask(FLAGS)
    t.train()

  @unittest.skipUnless(tf.test.is_built_with_cuda(), 'requires GPU')
  @unittest.skipUnless(keras_utils.is_v2_0(), 'TF 2.0 only test.')
  def test_train_2_gpu_fp16(self):
    if context.num_gpus() < 2:
      self.skipTest(
          '{} GPUs are not available for this test. {} GPUs are available'.
          format(2, context.num_gpus()))
    FLAGS.distribution_strategy = 'mirrored'
    FLAGS.num_gpus = 2
    FLAGS.param_set = 'base'
    FLAGS.dtype = 'fp16'
    t = tm.TransformerTask(FLAGS)
    t.train()

  def _prepare_files_and_flags(self, *extra_flags):
    # Make log dir.
    if not os.path.exists(self.temp_dir):
      os.makedirs(self.temp_dir)

    # Fake vocab, bleu_source and bleu_ref.
    tokens = [
        "'<pad>'", "'<EOS>'", "'_'", "'a'", "'b'", "'c'", "'d'", "'a_'", "'b_'",
        "'c_'", "'d_'"
    ]
    tokens += ["'{}'".format(i) for i in range(self.vocab_size - len(tokens))]
    _generate_file(self.vocab_file, tokens)
    _generate_file(self.bleu_source, ['a b', 'c d'])
    _generate_file(self.bleu_ref, ['a b', 'd c'])

    # Update flags.
    update_flags = [
        'ignored_program_name',
        '--vocab_file={}'.format(self.vocab_file),
        '--bleu_source={}'.format(self.bleu_source),
        '--bleu_ref={}'.format(self.bleu_ref),
    ]
    if extra_flags:
      update_flags.extend(extra_flags)
    FLAGS(update_flags)

  def test_predict(self):
    self._prepare_files_and_flags()
    t = tm.TransformerTask(FLAGS)
    t.predict()

  def test_predict_fp16(self):
    self._prepare_files_and_flags('--dtype=fp16')
    t = tm.TransformerTask(FLAGS)
    t.predict()

  def test_eval(self):
    self._prepare_files_and_flags()
    t = tm.TransformerTask(FLAGS)
    t.eval()


if __name__ == '__main__':
  tf.test.main()<|MERGE_RESOLUTION|>--- conflicted
+++ resolved
@@ -28,13 +28,9 @@
 
 from official.transformer.v2 import misc
 from official.transformer.v2 import transformer_main as tm
-<<<<<<< HEAD
-from tensorflow.python.eager import context
-=======
 from official.utils.misc import keras_utils
 
 from tensorflow.python.eager import context # pylint: disable=ungrouped-imports
->>>>>>> 1fb34e76
 
 FLAGS = flags.FLAGS
 FIXED_TIMESTAMP = 'my_time_stamp'
@@ -95,25 +91,15 @@
     t = tm.TransformerTask(FLAGS)
     t.train()
 
-<<<<<<< HEAD
-  def test_train_dist_strat(self):
-=======
   @unittest.skipUnless(tf.test.is_built_with_cuda(), 'requires GPU')
   @unittest.skipUnless(keras_utils.is_v2_0(), 'TF 2.0 only test.')
   def test_train_1_gpu_with_dist_strat(self):
->>>>>>> 1fb34e76
     FLAGS.distribution_strategy = 'one_device'
     t = tm.TransformerTask(FLAGS)
     t.train()
 
-<<<<<<< HEAD
-  @unittest.skipUnless(
-      tf.test.is_built_with_cuda() and context.num_gpus() >= 2,
-      'requires 2 GPUs')
-=======
   @unittest.skipUnless(tf.test.is_built_with_cuda(), 'requires GPU')
   @unittest.skipUnless(keras_utils.is_v2_0(), 'TF 2.0 only test.')
->>>>>>> 1fb34e76
   def test_train_2_gpu(self):
     if context.num_gpus() < 2:
       self.skipTest(
